--- conflicted
+++ resolved
@@ -55,12 +55,9 @@
 
             self._subscribers: list[message_filters.Subscriber] = []
 
-<<<<<<< HEAD
             #Aqui añadimos el suscriptor de MoveFLag para parar el robot
             self._stop_subscriber = self.create_subscription(MoveFlag, "/move", qos_profile=10, callback=self._stop_callback)
-=======
-            self._stop_subscriber = self.create_subscription(MoveFlag, "/stop", qos_profile=10, callback=self._stop_callback)
->>>>>>> 38466c7a
+
 
             # Append as many topics as needed
             self._subscribers.append(
@@ -126,11 +123,7 @@
         """
         self.get_logger().info("Received messages.")
         if not pose_msg.localized:
-<<<<<<< HEAD
-            print(self._stop)
-=======
->>>>>>> 38466c7a
-            
+
             if not self._stop:
                 # 2.8. Parse the odometry from the Odometry message (i.e., read z_v and z_w).
                 z_v: float = odom_msg.twist.twist.linear.x
@@ -143,10 +136,7 @@
                 v, w = self._wall_follower.compute_commands(z_scan, z_v, z_w)
                 self.get_logger().info(f"Commands: v = {v:.3f} m/s, w = {w:+.3f} rad/s")
             else:
-<<<<<<< HEAD
-                print("ME VOY A PARAR")
-=======
->>>>>>> 38466c7a
+                
                 v, w = 0.0, 0.0
 
             # Publish
